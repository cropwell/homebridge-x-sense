--- conflicted
+++ resolved
@@ -7,11 +7,7 @@
 ## Features
 
 *   **Real-time Updates:** Uses a persistent MQTT connection for instant notifications of alarms and status changes.
-<<<<<<< HEAD
-*   **Device Support:** Exposes both combination Smoke & Carbon Monoxide alarms and smoke-only models with the correct HomeKit services.
-=======
 *   **Device Support:** Exposes combination Smoke & Carbon Monoxide alarms, smoke-only models, and CO-only models with the correct HomeKit services.
->>>>>>> fb612445
 *   **Rich Notifications:** Provides status for:
     *   Smoke Detected
     *   Carbon Monoxide Detected
