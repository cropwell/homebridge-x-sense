import { API, DynamicPlatformPlugin, Logger, PlatformAccessory, PlatformConfig, Service, Characteristic } from 'homebridge';

import { PLATFORM_NAME, PLUGIN_NAME } from './settings';
import { DeviceInfo } from './api/types';
import { XsenseApi } from './api/XsenseApi';
import { SmokeAndCOSensorAccessory } from './accessories/SmokeAndCOSensorAccessory';
import { SmokeSensorAccessory } from './accessories/SmokeSensorAccessory';
<<<<<<< HEAD
=======
import { CarbonMonoxideSensorAccessory } from './accessories/CarbonMonoxideSensorAccessory';
>>>>>>> fb612445
import { detectCapabilities, DeviceCapability } from './deviceCapabilities';

export class XSenseHomebridgePlatform implements DynamicPlatformPlugin {
  public readonly Service: typeof Service = this.api.hap.Service;
  public readonly Characteristic: typeof Characteristic = this.api.hap.Characteristic;
  public readonly accessories: PlatformAccessory[] = [];
  private xsenseApi?: XsenseApi;
<<<<<<< HEAD
  private readonly accessoryHandlers = new Map<string, SmokeAndCOSensorAccessory | SmokeSensorAccessory>();
=======
  private readonly accessoryHandlers = new Map<string, SmokeAndCOSensorAccessory | SmokeSensorAccessory | CarbonMonoxideSensorAccessory>();
>>>>>>> fb612445
  private pollingInterval?: NodeJS.Timeout;

  constructor(
    public readonly log: Logger,
    public readonly config: PlatformConfig,
    public readonly api: API,
  ) {
    this.log.debug('Finished initializing platform:', this.config.name);

    this.api.on('didFinishLaunching', async () => {
      log.debug('Executed didFinishLaunching callback');
      await this.discoverDevices();
    });

    this.api.on('shutdown', () => {
      this.log.info('Homebridge is shutting down, disconnecting from X-Sense.');
      if (this.pollingInterval) {
        clearInterval(this.pollingInterval);
      }
      this.xsenseApi?.disconnectMqtt();
    });
  }

  configureAccessory(accessory: PlatformAccessory) {
    this.log.info('Loading accessory from cache:', accessory.displayName);
    this.accessories.push(accessory);
  }

  private async discoverDevices() {
    if (!this.config.username || !this.config.password) {
      this.log.error('Username or password not configured. Please check your Homebridge configuration.');
      return;
    }

    this.xsenseApi = new XsenseApi(this.config.username, this.config.password, this.log);

    try {
      await this.xsenseApi.login();
      this.log.info('Successfully logged into X-Sense API.');
      const devices = await this.xsenseApi.getDeviceList();
      this.log.info(`Discovered ${devices.length} devices.`);

      // Filter for actual sensors, not base stations which don't have their own sensors
      const sensorDevices = devices.filter(d => d.device_id !== d.station_sn);
      const cachedAccessories = [...this.accessories];

      this.log.info(`Found ${sensorDevices.length} sensor devices to register.`);

      for (const device of sensorDevices) {
        const capabilities = detectCapabilities(device.device_model);
        device.capabilities = capabilities;
        const uuid = this.api.hap.uuid.generate(device.device_id);
        const existingAccessory = cachedAccessories.find(accessory => accessory.UUID === uuid);

        const createHandler = (acc: PlatformAccessory<DeviceInfo>) => {
<<<<<<< HEAD
          if (capabilities.includes(DeviceCapability.CarbonMonoxide)) {
            return new SmokeAndCOSensorAccessory(this, acc as PlatformAccessory<DeviceInfo>);
          }
          return new SmokeSensorAccessory(this, acc as PlatformAccessory<DeviceInfo>);
=======
          const hasSmoke = capabilities.includes(DeviceCapability.Smoke);
          const hasCo = capabilities.includes(DeviceCapability.CarbonMonoxide);
          if (hasSmoke && hasCo) {
            return new SmokeAndCOSensorAccessory(this, acc as PlatformAccessory<DeviceInfo>);
          } else if (hasSmoke) {
            return new SmokeSensorAccessory(this, acc as PlatformAccessory<DeviceInfo>);
          } else if (hasCo) {
            return new CarbonMonoxideSensorAccessory(this, acc as PlatformAccessory<DeviceInfo>);
          }
          return new SmokeAndCOSensorAccessory(this, acc as PlatformAccessory<DeviceInfo>);
>>>>>>> fb612445
        };

        if (existingAccessory) {
          this.log.info('Restoring existing accessory from cache:', device.device_name);
          existingAccessory.context = device;
          this.api.updatePlatformAccessories([existingAccessory]);
          const handler = createHandler(existingAccessory as PlatformAccessory<DeviceInfo>);
          this.accessoryHandlers.set(uuid, handler);
        } else {
          this.log.info('Registering new accessory:', device.device_name);
          const accessory = new this.api.platformAccessory<DeviceInfo>(device.device_name, uuid);
          accessory.context = device;
          const handler = createHandler(accessory);
          this.accessoryHandlers.set(uuid, handler);
          this.api.registerPlatformAccessories(PLUGIN_NAME, PLATFORM_NAME, [accessory]);
        }
      }

      const accessoriesToUnregister = cachedAccessories.filter(cached =>
        !sensorDevices.some(d => this.api.hap.uuid.generate(d.device_id) === cached.UUID),
      );

      if (accessoriesToUnregister.length > 0) {
        this.log.info('Unregistering stale accessories:', accessoriesToUnregister.map(a => a.displayName));
        this.api.unregisterPlatformAccessories(PLUGIN_NAME, PLATFORM_NAME, accessoriesToUnregister);
      }

      // Connect to MQTT for real-time updates
      await this.xsenseApi.connectMqtt();

      // Listen for MQTT messages
      this.xsenseApi.on('message', (topic: string, payload: any) => {
        this.handleMqttMessage(topic, payload);
      });

      // Start periodic polling as a fallback
      const pollingMinutes = this.config.pollingInterval || 15;
      this.log.info(`Starting periodic polling every ${pollingMinutes} minutes.`);
      this.pollingInterval = setInterval(() => this.refreshAllDevices(), pollingMinutes * 60 * 1000);

    } catch (error) {
      this.log.error('Failed to initialize X-Sense API client. Please check credentials and connectivity.', error);
    }
  }

  private async refreshAllDevices() {
    this.log.info('Polling for device status updates...');
    if (!this.xsenseApi) {
      this.log.warn('API client not available, skipping poll.');
      return;
    }
    try {
      const devices = await this.xsenseApi.getDeviceList();
      this.log.debug(`Poll found ${devices.length} devices.`);
      for (const device of devices) {
        const uuid = this.api.hap.uuid.generate(device.device_id);
        const handler = this.accessoryHandlers.get(uuid);
        if (handler) {
          handler.updateFromDeviceInfo(device);
        }
      }
    } catch (error) {
      this.log.error('Error during periodic device refresh:', error);
    }
  }

  private handleMqttMessage(topic: string, payload: any) {
    this.log.debug(`Received real-time update on ${topic}:`, JSON.stringify(payload));

    if (topic.includes('shadow/update')) {
      // Shadow updates contain state for multiple devices attached to a base station
      const devices = payload.state?.reported?.devices;
      if (devices && Array.isArray(devices)) {
        for (const deviceState of devices) {
          if (deviceState.deviceId) {
            const uuid = this.api.hap.uuid.generate(deviceState.deviceId);
            const handler = this.accessoryHandlers.get(uuid);
            handler?.updateFromShadow(deviceState);
          }
        }
      }
    } else if (topic.includes('@xsense/events')) {
      // Event topics are for alarms
      if (payload.devId) {
        const uuid = this.api.hap.uuid.generate(payload.devId);
        const handler = this.accessoryHandlers.get(uuid);
        handler?.updateFromEvent(payload);
      }
    }
  }
}<|MERGE_RESOLUTION|>--- conflicted
+++ resolved
@@ -5,10 +5,7 @@
 import { XsenseApi } from './api/XsenseApi';
 import { SmokeAndCOSensorAccessory } from './accessories/SmokeAndCOSensorAccessory';
 import { SmokeSensorAccessory } from './accessories/SmokeSensorAccessory';
-<<<<<<< HEAD
-=======
 import { CarbonMonoxideSensorAccessory } from './accessories/CarbonMonoxideSensorAccessory';
->>>>>>> fb612445
 import { detectCapabilities, DeviceCapability } from './deviceCapabilities';
 
 export class XSenseHomebridgePlatform implements DynamicPlatformPlugin {
@@ -16,11 +13,7 @@
   public readonly Characteristic: typeof Characteristic = this.api.hap.Characteristic;
   public readonly accessories: PlatformAccessory[] = [];
   private xsenseApi?: XsenseApi;
-<<<<<<< HEAD
-  private readonly accessoryHandlers = new Map<string, SmokeAndCOSensorAccessory | SmokeSensorAccessory>();
-=======
   private readonly accessoryHandlers = new Map<string, SmokeAndCOSensorAccessory | SmokeSensorAccessory | CarbonMonoxideSensorAccessory>();
->>>>>>> fb612445
   private pollingInterval?: NodeJS.Timeout;
 
   constructor(
@@ -76,12 +69,6 @@
         const existingAccessory = cachedAccessories.find(accessory => accessory.UUID === uuid);
 
         const createHandler = (acc: PlatformAccessory<DeviceInfo>) => {
-<<<<<<< HEAD
-          if (capabilities.includes(DeviceCapability.CarbonMonoxide)) {
-            return new SmokeAndCOSensorAccessory(this, acc as PlatformAccessory<DeviceInfo>);
-          }
-          return new SmokeSensorAccessory(this, acc as PlatformAccessory<DeviceInfo>);
-=======
           const hasSmoke = capabilities.includes(DeviceCapability.Smoke);
           const hasCo = capabilities.includes(DeviceCapability.CarbonMonoxide);
           if (hasSmoke && hasCo) {
@@ -92,7 +79,6 @@
             return new CarbonMonoxideSensorAccessory(this, acc as PlatformAccessory<DeviceInfo>);
           }
           return new SmokeAndCOSensorAccessory(this, acc as PlatformAccessory<DeviceInfo>);
->>>>>>> fb612445
         };
 
         if (existingAccessory) {
