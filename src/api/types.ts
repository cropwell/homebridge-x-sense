export interface DeviceInfo {
  station_sn: string;
  station_name: string;
  device_id: string;
  device_name: string;
  type_id: number;
  device_model: string;
  status: {
    battery: number;
    online: number;
    // ... other status properties
  };
}

export interface GetDeviceListResponse {
  code: number;
  msg: string;
  data: DeviceInfo[];
}

export interface IotCredentials {
  accessKey: string;
  secretKey: string;
  sessionToken: string;
  expiration: string; // ISO 8601 date string
  iotPolicy: string;
  iotEndpoint: string;
}

export interface GetIotCredentialResponse {
  code: number;
  msg: string;
  data: IotCredentials;
}

export interface ClientInfo {
  clientId: string;
  clientSecret: string;
  cgtRegion: string;
  userPoolId: string;
}

export interface GetClientInfoResponse {
  reCode: number;
  reMsg: string;
  reData: ClientInfo;
<<<<<<< HEAD
}
=======
}
>>>>>>> da102adf
<|MERGE_RESOLUTION|>--- conflicted
+++ resolved
@@ -44,8 +44,4 @@
   reCode: number;
   reMsg: string;
   reData: ClientInfo;
-<<<<<<< HEAD
-}
-=======
-}
->>>>>>> da102adf
+}